/*
 * Licensed to the Apache Software Foundation (ASF) under one or more
 * contributor license agreements.  See the NOTICE file distributed with
 * this work for additional information regarding copyright ownership.
 * The ASF licenses this file to You under the Apache License, Version 2.0
 * (the "License"); you may not use this file except in compliance with
 * the License.  You may obtain a copy of the License at
 *
 *      http://www.apache.org/licenses/LICENSE-2.0
 *
 * Unless required by applicable law or agreed to in writing, software
 * distributed under the License is distributed on an "AS IS" BASIS,
 * WITHOUT WARRANTIES OR CONDITIONS OF ANY KIND, either express or implied.
 * See the License for the specific language governing permissions and
 * limitations under the License.
 */
package org.apache.pdfbox.debugger;

import java.awt.BorderLayout;
import java.awt.Component;
import java.awt.Cursor;
import java.awt.Dimension;
import java.awt.FileDialog;
import java.awt.Toolkit;
import java.awt.datatransfer.DataFlavor;
import java.awt.datatransfer.StringSelection;
import java.awt.datatransfer.Transferable;
import java.awt.datatransfer.UnsupportedFlavorException;
import java.awt.event.ActionEvent;
import java.awt.event.ActionListener;
import java.awt.event.InputEvent;
import java.awt.event.KeyEvent;
import java.awt.event.WindowEvent;
import java.awt.print.PrinterException;
import java.awt.print.PrinterJob;
import java.io.ByteArrayOutputStream;
import java.io.File;
import java.io.FileInputStream;
import java.io.FilenameFilter;
import java.io.IOException;
import java.io.InputStream;
import java.lang.reflect.Method;
import java.net.URL;
import java.util.Arrays;
import java.util.HashSet;
import java.util.List;
import java.util.Properties;
import java.util.Set;
import javax.imageio.spi.IIORegistry;

import javax.print.attribute.HashPrintRequestAttributeSet;
import javax.print.attribute.PrintRequestAttributeSet;
import javax.print.attribute.standard.Sides;
<<<<<<< HEAD
import javax.swing.AbstractAction;
import javax.swing.Action;
import javax.swing.JComponent;
import javax.swing.JFrame;
import javax.swing.JLabel;
import javax.swing.JMenu;
import javax.swing.JMenuBar;
import javax.swing.JMenuItem;
import javax.swing.JOptionPane;
import javax.swing.JPanel;
import javax.swing.JPasswordField;
import javax.swing.JScrollPane;
import javax.swing.KeyStroke;
import javax.swing.TransferHandler;
import javax.swing.UIManager;
=======
import javax.swing.*;
>>>>>>> f1545510
import javax.swing.border.BevelBorder;
import javax.swing.event.TreeSelectionEvent;
import javax.swing.event.TreeSelectionListener;
import javax.swing.filechooser.FileFilter;
import javax.swing.tree.TreePath;
import org.apache.pdfbox.cos.COSArray;
import org.apache.pdfbox.cos.COSBase;
import org.apache.pdfbox.cos.COSBoolean;
import org.apache.pdfbox.cos.COSDictionary;
import org.apache.pdfbox.cos.COSFloat;
import org.apache.pdfbox.cos.COSInteger;
import org.apache.pdfbox.cos.COSName;
import org.apache.pdfbox.cos.COSNull;
import org.apache.pdfbox.cos.COSObject;
import org.apache.pdfbox.cos.COSStream;
import org.apache.pdfbox.cos.COSString;
import org.apache.pdfbox.debugger.colorpane.CSArrayBased;
import org.apache.pdfbox.debugger.colorpane.CSDeviceN;
import org.apache.pdfbox.debugger.colorpane.CSIndexed;
import org.apache.pdfbox.debugger.colorpane.CSSeparation;
import org.apache.pdfbox.debugger.flagbitspane.FlagBitsPane;
import org.apache.pdfbox.debugger.fontencodingpane.FontEncodingPaneController;
import org.apache.pdfbox.debugger.pagepane.PagePane;
import org.apache.pdfbox.debugger.streampane.StreamPane;
import org.apache.pdfbox.debugger.stringpane.StringPane;
import org.apache.pdfbox.debugger.treestatus.TreeStatus;
import org.apache.pdfbox.debugger.treestatus.TreeStatusPane;
import org.apache.pdfbox.debugger.ui.ArrayEntry;
import org.apache.pdfbox.debugger.ui.DocumentEntry;
import org.apache.pdfbox.debugger.ui.ErrorDialog;
import org.apache.pdfbox.debugger.ui.ExtensionFileFilter;
import org.apache.pdfbox.debugger.ui.FileOpenSaveDialog;
import org.apache.pdfbox.debugger.ui.LogDialog;
import org.apache.pdfbox.debugger.ui.MapEntry;
import org.apache.pdfbox.debugger.ui.OSXAdapter;
import org.apache.pdfbox.debugger.ui.PDFTreeCellRenderer;
import org.apache.pdfbox.debugger.ui.PDFTreeModel;
import org.apache.pdfbox.debugger.ui.PageEntry;
import org.apache.pdfbox.debugger.ui.ReaderBottomPanel;
import org.apache.pdfbox.debugger.ui.RecentFiles;
import org.apache.pdfbox.debugger.ui.RotationMenu;
import org.apache.pdfbox.debugger.ui.Tree;
import org.apache.pdfbox.debugger.ui.ViewMenu;
import org.apache.pdfbox.debugger.ui.ZoomMenu;
import org.apache.pdfbox.filter.FilterFactory;
import org.apache.pdfbox.io.IOUtils;
import org.apache.pdfbox.pdmodel.PDDocument;
import org.apache.pdfbox.pdmodel.common.PDPageLabels;
import org.apache.pdfbox.pdmodel.encryption.AccessPermission;
import org.apache.pdfbox.pdmodel.encryption.InvalidPasswordException;
import org.apache.pdfbox.pdmodel.font.PDType1Font;
import org.apache.pdfbox.pdmodel.graphics.color.PDDeviceCMYK;
import org.apache.pdfbox.pdmodel.graphics.color.PDDeviceRGB;
import org.apache.pdfbox.pdmodel.interactive.viewerpreferences.PDViewerPreferences;
import org.apache.pdfbox.printing.PDFPageable;

/**
 * PDF Debugger.
 * 
 * @author wurtz
 * @author Ben Litchfield
 * @author Khyrul Bashar
 */
public class PDFDebugger extends JFrame
{
    private static final Set<COSName> SPECIALCOLORSPACES =
            new HashSet<>(Arrays.asList(COSName.INDEXED, COSName.SEPARATION, COSName.DEVICEN));

    private static final Set<COSName> OTHERCOLORSPACES =
            new HashSet<>(Arrays.asList(COSName.ICCBASED, COSName.PATTERN, COSName.CALGRAY,
                                 COSName.CALRGB, COSName.LAB));

    private static final String PASSWORD = "-password";
    private static final String VIEW_STRUCTURE = "-viewstructure";

    private static final int SHORCUT_KEY_MASK =
            Toolkit.getDefaultToolkit().getMenuShortcutKeyMask();
    private static final String OS_NAME = System.getProperty("os.name").toLowerCase();
    private static final boolean IS_MAC_OS = OS_NAME.startsWith("mac os x");
    
    private final JPanel documentPanel = new JPanel();
    private TreeStatusPane statusPane;
    private RecentFiles recentFiles;
    private boolean isPageMode;
    private PDDocument document;
    private String currentFilePath;
    private JScrollPane jScrollPane1;
    private JScrollPane jScrollPane2;
    private javax.swing.JSplitPane jSplitPane1;
    private javax.swing.JTextPane jTextPane1;
    private ReaderBottomPanel statusBar;
    private Tree tree;
    // file menu
    private JMenuItem saveAsMenuItem;
    private JMenuItem saveMenuItem;
    private JMenu recentFilesMenu;
    private JMenuItem printMenuItem;
    private JMenuItem reopenMenuItem;
    
    // edit > find menu
    private JMenu findMenu;
    private JMenuItem findMenuItem;
    private JMenuItem findNextMenuItem;
    private JMenuItem findPreviousMenuItem;
<<<<<<< HEAD
=======

    // view menu
    private JMenuItem viewModeItem;
    public static JCheckBoxMenuItem showTextStripper;
    public static JCheckBoxMenuItem showTextStripperBeads;
    public static JCheckBoxMenuItem showFontBBox;
    public static JCheckBoxMenuItem showGlyphBounds;
    public static JCheckBoxMenuItem showFontInfo;
>>>>>>> f1545510
    
    // configuration
    public static Properties configuration = new Properties();

    public static StringBuilder textContent = new StringBuilder();
    /**
     * Constructor.
     */
    public PDFDebugger()
    {
        this(false);
    }

    /**
     * Constructor.
     *
     * @param isPageMode true if pages are to be displayed, false if internal structure is to be
     * displayed.
     */
    public PDFDebugger(boolean isPageMode)
    {
        this.isPageMode = isPageMode;
        loadConfiguration();
        initComponents();
    }

    /**
     * Entry point.
     * 
     * @param args the command line arguments
     * @throws Exception If anything goes wrong.
     */
    public static void main(String[] args) throws Exception
    {
        UIManager.setLookAndFeel(UIManager.getSystemLookAndFeelClassName());
        if (System.getProperty("apple.laf.useScreenMenuBar") == null)
        {
            System.setProperty("apple.laf.useScreenMenuBar", "true");
        }

        // handle uncaught exceptions
        Thread.setDefaultUncaughtExceptionHandler(new Thread.UncaughtExceptionHandler()
        {
            @Override
            public void uncaughtException(Thread thread, Throwable throwable)
            {
                new ErrorDialog(throwable).setVisible(true);
            }
        });

        // open file, if any
        String filename = null;
        String password = "";
        boolean viewPages = true;
        
        for( int i = 0; i < args.length; i++ )
        {
            switch (args[i])
            {
                case PASSWORD:
                    i++;
                    if (i >= args.length)
                    {
                        usage();
                    }
                    password = args[i];
                    break;
                case VIEW_STRUCTURE:
                    viewPages = false;
                    break;
                default:
                    filename = args[i];
                    break;
            }
        }
        final PDFDebugger viewer = new PDFDebugger(viewPages);

        // use our custom logger
        // this works only if there is no "LogFactory.getLog()" in this class,
        // and if there are no methods that call logging, even invisible
        // use reduced file from PDFBOX-3653 to see logging
        LogDialog.init(viewer, viewer.statusBar.getLogLabel());
        System.setProperty("org.apache.commons.logging.Log", "org.apache.pdfbox.debugger.ui.DebugLog");

        // trigger premature initializations for more accurate rendering benchmarks
        // See discussion in PDFBOX-3988
        if (PDType1Font.COURIER.isStandard14())
        {
            // Yes this is always true
            PDDeviceCMYK.INSTANCE.toRGB(new float[] { 0, 0, 0, 0} );
            PDDeviceRGB.INSTANCE.toRGB(new float[] { 0, 0, 0 } );
            IIORegistry.getDefaultInstance();
            FilterFactory.INSTANCE.getFilter(COSName.FLATE_DECODE);
        }

        if (filename != null)
        {
            File file = new File(filename);
            if (file.exists())
            {
                viewer.readPDFFile(filename, password);
            }
        }
        viewer.setVisible(true);
    }
    
    public boolean isPageMode()
    {
        return this.isPageMode;
    }
    
    public void setPageMode(boolean isPageMode)
    {
        this.isPageMode = isPageMode;
    }
    
    public boolean hasDocument()
    {
        return document != null;
    }
    
    /**
     * This will print out a message telling how to use this utility.
     */
    private static void usage()
    {
        String message = "Usage: java -jar pdfbox-app-x.y.z.jar PDFDebugger [options] <inputfile>\n"
                + "\nOptions:\n"
                + "  -password <password> : Password to decrypt the document\n"
                + "  -viewstructure       : activate structure mode on startup\n"
                + "  <inputfile>          : The PDF document to be loaded\n";
        
        System.err.println(message);
        System.exit(1);
    }
    
    /**
     * Loads the local configuration file, if any.
     */
    private void loadConfiguration()
    {
        File file = new File("config.properties");
        if (file.exists())
        {
            try
            {
                try (InputStream is = new FileInputStream(file))
                {
                    configuration.load(is);
                }
            }
            catch(IOException e)
            {
                throw new RuntimeException(e);
            }
        }
    }
    
    /**
     * This method is called from within the constructor to initialize the form.
     */
    private void initComponents()
    {
        jSplitPane1 = new javax.swing.JSplitPane();
        jScrollPane1 = new JScrollPane();
        tree = new Tree(this);
        jScrollPane2 = new JScrollPane();
        jTextPane1 = new javax.swing.JTextPane();
        
        tree.setCellRenderer(new PDFTreeCellRenderer());
        tree.setModel(null);

        setTitle("Apache PDFBox Debugger");

        addWindowListener(new java.awt.event.WindowAdapter()
        {
            @Override
            public void windowOpened(WindowEvent windowEvent)
            {
                tree.requestFocusInWindow();
                super.windowOpened(windowEvent);
            }

            @Override
            public void windowClosing(WindowEvent evt)
            {
                exitForm(evt);
            }
        });

        Dimension screenSize = Toolkit.getDefaultToolkit().getScreenSize();
        jScrollPane1.setBorder(new BevelBorder(BevelBorder.RAISED));
        jScrollPane1.setPreferredSize(new Dimension(screenSize.width / 8, 500));
        jSplitPane1.setDividerLocation(screenSize.width / 8);
        tree.addTreeSelectionListener(new TreeSelectionListener()
        {
            @Override
            public void valueChanged(TreeSelectionEvent evt)
            {
                jTree1ValueChanged(evt);
            }
        });

        jScrollPane1.setViewportView(tree);

        jSplitPane1.setRightComponent(jScrollPane2);
        jSplitPane1.setDividerSize(3);

        jScrollPane2.setPreferredSize(new Dimension(screenSize.width / 8 * 7, 500));
        jScrollPane2.setViewportView(jTextPane1);

        jSplitPane1.setLeftComponent(jScrollPane1);

        JScrollPane documentScroller = new JScrollPane();
        documentScroller.setViewportView(documentPanel);

        statusPane = new TreeStatusPane(tree);
        statusPane.getPanel().setBorder(new BevelBorder(BevelBorder.RAISED));
        statusPane.getPanel().setPreferredSize(new Dimension(300, 25));
        getContentPane().add(statusPane.getPanel(), BorderLayout.PAGE_START);

        getContentPane().add(jSplitPane1, BorderLayout.CENTER);

        statusBar = new ReaderBottomPanel();
        getContentPane().add(statusBar, BorderLayout.SOUTH);

        // create menus
        JMenuBar menuBar = new JMenuBar();
        menuBar.add(createFileMenu());
        menuBar.add(createEditMenu());
        
        ViewMenu viewMenu = ViewMenu.getInstance(this);
        menuBar.add(viewMenu.getMenu());
        setJMenuBar(menuBar);

        setBounds(screenSize.width / 4, screenSize.height / 4, screenSize.width / 2, screenSize.height / 2);

        // drag and drop to open files
        setTransferHandler(new TransferHandler()
        {
            @Override
            public boolean canImport(TransferSupport transferSupport)
            {
                return transferSupport.isDataFlavorSupported(DataFlavor.javaFileListFlavor);
            }

            @Override
            @SuppressWarnings("unchecked")
            public boolean importData(TransferSupport transferSupport)
            {
                try
                {
                    Transferable transferable = transferSupport.getTransferable();
                    List<File> files = (List<File>) transferable.getTransferData(
                            DataFlavor.javaFileListFlavor);
                    readPDFFile(files.get(0), "");
                    return true;
                }
                catch (IOException e)
                {
                    new ErrorDialog(e).setVisible(true);
                    return true;
                }
                catch (UnsupportedFlavorException e)
                {
                    throw new RuntimeException(e);
                }
            }
        });

        initGlobalEventHandlers();

    }

    /**
     * Initialize application global event handlers.
     * Protected to allow subclasses to override this method if they
     * don't want the global event handler overridden.
     */
    @SuppressWarnings("WeakerAccess")
    protected void initGlobalEventHandlers()
    {
        // Mac OS X file open/quit handler
        if (IS_MAC_OS)
        {
            try
            {
                Method osxOpenFiles = getClass().getDeclaredMethod("osxOpenFiles", String.class);
                osxOpenFiles.setAccessible(true);
                OSXAdapter.setFileHandler(this, osxOpenFiles);

                Method osxQuit = getClass().getDeclaredMethod("osxQuit");
                osxQuit.setAccessible(true);
                OSXAdapter.setQuitHandler(this, osxQuit);
            }
            catch (NoSuchMethodException e)
            {
                throw new RuntimeException(e);
            }
        }
    }
    
    private JMenu createFileMenu()
    {
        JMenuItem openMenuItem = new JMenuItem("Open...");
        openMenuItem.setAccelerator(KeyStroke.getKeyStroke(KeyEvent.VK_O, SHORCUT_KEY_MASK));
        openMenuItem.addActionListener(new ActionListener()
        {
            @Override
            public void actionPerformed(ActionEvent evt)
            {
                openMenuItemActionPerformed(evt);
            }
        });

        JMenu fileMenu = new JMenu("File");
        fileMenu.add(openMenuItem);
        fileMenu.setMnemonic('F');

        JMenuItem openUrlMenuItem = new JMenuItem("Open URL...");
        openUrlMenuItem.setAccelerator(KeyStroke.getKeyStroke(KeyEvent.VK_U, SHORCUT_KEY_MASK));
        openUrlMenuItem.addActionListener(new ActionListener()
        {
            @Override
            public void actionPerformed(ActionEvent evt)
            {
                String urlString = JOptionPane.showInputDialog("Enter an URL");
                if (urlString == null || urlString.isEmpty())
                {
                    return;
                }
                try
                {
                    readPDFurl(urlString, "");
                }
                catch (IOException e)
                {
                    throw new RuntimeException(e);
                }
            }
        });
        fileMenu.add(openUrlMenuItem);
        
        reopenMenuItem = new JMenuItem("Reopen");
        reopenMenuItem.setAccelerator(KeyStroke.getKeyStroke(KeyEvent.VK_R, SHORCUT_KEY_MASK));
        reopenMenuItem.addActionListener(new ActionListener()
        {
            @Override
            public void actionPerformed(ActionEvent evt)
            {
                try
                {
                    if (currentFilePath.startsWith("http"))
                    {
                        readPDFurl(currentFilePath, "");
                    }
                    else
                    {
                        readPDFFile(currentFilePath, "");
                    }
                }
                catch (IOException e)
                {
                    new ErrorDialog(e).setVisible(true);
                }
            }
        });
        reopenMenuItem.setEnabled(false);
        fileMenu.add(reopenMenuItem);

        try
        {
            recentFiles = new RecentFiles(this.getClass(), 5);
        }
        catch (Exception e)
        {
            throw new RuntimeException(e);
        }

        recentFilesMenu = new JMenu("Open Recent");
        recentFilesMenu.setEnabled(false);
        addRecentFileItems();
        fileMenu.add(recentFilesMenu);

        printMenuItem = new JMenuItem("Print");
        printMenuItem.setAccelerator(KeyStroke.getKeyStroke(KeyEvent.VK_P, SHORCUT_KEY_MASK));
        printMenuItem.setEnabled(false);
        printMenuItem.addActionListener(new ActionListener()
        {
            @Override
            public void actionPerformed(ActionEvent evt)
            {
                printMenuItemActionPerformed(evt);
            }
        });

        fileMenu.addSeparator();
        fileMenu.add(printMenuItem);

        JMenuItem exitMenuItem = new JMenuItem("Exit");
        exitMenuItem.setAccelerator(KeyStroke.getKeyStroke("alt F4"));
        exitMenuItem.addActionListener(new ActionListener()
        {
            @Override
            public void actionPerformed(ActionEvent evt)
            {
                exitMenuItemActionPerformed(evt);
            }
        });

        if (!IS_MAC_OS)
        {
            fileMenu.addSeparator();
            fileMenu.add(exitMenuItem);
        }
        
        return fileMenu;
    }
    
    private JMenu createEditMenu()
    {
        JMenu editMenu = new JMenu("Edit");
        editMenu.setMnemonic('E');
        
        JMenuItem cutMenuItem = new JMenuItem("Cut");
        cutMenuItem.setEnabled(false);
        editMenu.add(cutMenuItem);

        JMenuItem copyMenuItem = new JMenuItem("Copy");
        copyMenuItem.setEnabled(false);
        editMenu.add(copyMenuItem);

        JMenuItem copyTextMenuItem = new JMenuItem("Copy Text");
        copyTextMenuItem.setEnabled(true);
        editMenu.add(copyTextMenuItem);
        copyTextMenuItem.addActionListener(new ActionListener()
        {
            @Override
            public void actionPerformed(ActionEvent evt)
            {
                Toolkit.getDefaultToolkit().getSystemClipboard().setContents(new StringSelection(PDFDebugger.textContent.toString()), null);
            }
        });

        JMenuItem pasteMenuItem = new JMenuItem("Paste");
        pasteMenuItem.setEnabled(false);
        editMenu.add(pasteMenuItem);

        JMenuItem deleteMenuItem = new JMenuItem("Delete");
        deleteMenuItem.setEnabled(false);
        editMenu.add(deleteMenuItem);
        editMenu.addSeparator();
        editMenu.add(createFindMenu());
        
        return editMenu;
    }

<<<<<<< HEAD
=======
    private JMenu createViewMenu()
    {
        JMenu viewMenu = new JMenu("View");
        viewMenu.setMnemonic('V');
        if (isPageMode)
        {
            viewModeItem = new JMenuItem("Show Internal Structure");
        }
        else
        {
            viewModeItem = new JMenuItem("Show Pages");
        }
        viewModeItem.addActionListener(new ActionListener()
        {
            @Override
            public void actionPerformed(ActionEvent actionEvent)
            {
                if (isPageMode)
                {
                    viewModeItem.setText("Show Pages");
                    isPageMode = false;
                }
                else
                {
                    viewModeItem.setText("Show Internal Structure");
                    isPageMode = true;
                }
                if (document != null)
                {
                    initTree();
                }
            }
        });
        viewMenu.add(viewModeItem);

        ZoomMenu zoomMenu = ZoomMenu.getInstance();
        zoomMenu.setEnableMenu(false);
        viewMenu.add(zoomMenu.getMenu());

        RotationMenu rotationMenu = RotationMenu.getInstance();
        rotationMenu.setEnableMenu(false);
        viewMenu.add(rotationMenu.getMenu());

        viewMenu.addSeparator();
        
        showTextStripper = new JCheckBoxMenuItem("Show TextStripper TextPositions");
        showTextStripper.setEnabled(false);
        viewMenu.add(showTextStripper);

        showTextStripperBeads = new JCheckBoxMenuItem("Show TextStripper Beads");
        showTextStripperBeads.setEnabled(false);
        viewMenu.add(showTextStripperBeads);
        
        showFontBBox = new JCheckBoxMenuItem("Show Approximate Text Bounds");
        showFontBBox.setEnabled(false);
        viewMenu.add(showFontBBox);
        
        showGlyphBounds = new JCheckBoxMenuItem("Show Glyph Bounds");
        showGlyphBounds.setEnabled(false);
        viewMenu.add(showGlyphBounds);

        showFontInfo = new JCheckBoxMenuItem("Show Font Info");
        showFontInfo.setEnabled(false);
        viewMenu.add(showFontInfo);
        
        return viewMenu;
    }

>>>>>>> f1545510
    private JMenu createFindMenu()
    {
        findMenu = new JMenu("Find");
        findMenu.setEnabled(false);
        
        findMenuItem = new JMenuItem("Find...");
        findMenuItem.setActionCommand("find");
        findMenuItem.setAccelerator(KeyStroke.getKeyStroke(KeyEvent.VK_F, SHORCUT_KEY_MASK));
        
        findNextMenuItem = new JMenuItem("Find Next");
        if (IS_MAC_OS)
        {
            findNextMenuItem.setAccelerator(KeyStroke.getKeyStroke(KeyEvent.VK_G, SHORCUT_KEY_MASK));
        }
        else
        {
            findNextMenuItem.setAccelerator(KeyStroke.getKeyStroke("F3"));
        }

        findPreviousMenuItem = new JMenuItem("Find Previous");
        if (IS_MAC_OS)
        {
            findPreviousMenuItem.setAccelerator(KeyStroke.getKeyStroke(
                    KeyEvent.VK_G, SHORCUT_KEY_MASK | InputEvent.SHIFT_DOWN_MASK));
        }
        else
        {
            findPreviousMenuItem.setAccelerator(KeyStroke.getKeyStroke(
                    KeyEvent.VK_F3, InputEvent.SHIFT_DOWN_MASK));
        }
        
        findMenu.add(findMenuItem);
        findMenu.add(findNextMenuItem);
        findMenu.add(findPreviousMenuItem);
        
        return findMenu;
    }

    /**
     * Returns the File menu.
     */
    public JMenu getFindMenu()
    {
        return findMenu;
    }

    /**
     * Returns the Edit &gt; Find &gt; Find menu item.
     */
    public JMenuItem getFindMenuItem()
    {
        return findMenuItem;
    }
    
    /**
     * Returns the Edit &gt; Find &gt; Find Next menu item.
     */
    public JMenuItem getFindNextMenuItem()
    {
        return findNextMenuItem;
    }

    /**
     * Returns the Edit &gt; Find &gt; Find Previous menu item.
     */
    public JMenuItem getFindPreviousMenuItem()
    {
        return findPreviousMenuItem;
    }

    /**
     * This method is called via reflection on Mac OS X.
     */
    private void osxOpenFiles(String filename)
    {
        try
        {
            readPDFFile(filename, "");
        }
        catch (IOException e)
        {
            throw new RuntimeException(e);
        }
    }

    /**
     * This method is called via reflection on Mac OS X.
     */
    private void osxQuit()
    {
        exitMenuItemActionPerformed(null);
    }

    private void openMenuItemActionPerformed(ActionEvent evt)
    {
        try
        {
            if (IS_MAC_OS)
            {
                FileDialog openDialog = new FileDialog(this, "Open");
                openDialog.setFilenameFilter(new FilenameFilter()
                {
                    @Override
                    public boolean accept(File dir, String name)
                    {
                        return name.toLowerCase().endsWith(".pdf");
                    }
                });
                openDialog.setVisible(true);
                if (openDialog.getFile() != null)
                {
                    readPDFFile(new File(openDialog.getDirectory(),openDialog.getFile()), "");
                }
            }
            else
            {
                String[] extensions = new String[] {"pdf", "PDF"};
                FileFilter pdfFilter = new ExtensionFileFilter(extensions, "PDF Files (*.pdf)");
                FileOpenSaveDialog openDialog = new FileOpenSaveDialog(this, pdfFilter);

                File file = openDialog.openFile();
                if (file != null)
                {
                    readPDFFile(file, "");
                }
            }
        }
        catch (IOException e)
        {
            throw new RuntimeException(e);
        }
    }

    private void jTree1ValueChanged(TreeSelectionEvent evt)
    {
        TreePath path = tree.getSelectionPath();
        if (path != null)
        {
            try
            {
                Object selectedNode = path.getLastPathComponent();
                
                statusBar.getStatusLabel().setText("");
                
                if (isPage(selectedNode))
                {
                    showPage(selectedNode);
                    return;
                }
                
                if (isSpecialColorSpace(selectedNode) || isOtherColorSpace(selectedNode))
                {
                    showColorPane(selectedNode);
                    return;
                }
                if (path.getParentPath() != null
                        && isFlagNode(selectedNode, path.getParentPath().getLastPathComponent()))
                {
                    Object parentNode = path.getParentPath().getLastPathComponent();
                    showFlagPane(parentNode, selectedNode);
                    return;
                }
                if (isStream(selectedNode))
                {
                    showStream((COSStream) getUnderneathObject(selectedNode), path);
                    return;
                }
                if (isFont(selectedNode))
                {
                    showFont(selectedNode, path);
                    return;
                }
                if (isString(selectedNode))
                {
                    showString(selectedNode);
                    return;
                }
                if (jSplitPane1.getRightComponent() == null
                        || !jSplitPane1.getRightComponent().equals(jScrollPane2))
                {
                    replaceRightComponent(jScrollPane2);
                }
                jTextPane1.setText(convertToString(selectedNode));
            }
            catch (Exception e)
            {
                e.printStackTrace();
                throw new RuntimeException(e);
            }
        }
    }

    private boolean isSpecialColorSpace(Object selectedNode)
    {
        selectedNode = getUnderneathObject(selectedNode);

        if (selectedNode instanceof COSArray && ((COSArray) selectedNode).size() > 0)
        {
            COSBase arrayEntry = ((COSArray)selectedNode).get(0);
            if (arrayEntry instanceof COSName)
            {
                COSName name = (COSName) arrayEntry;
                return SPECIALCOLORSPACES.contains(name);
            }
        }
        return false;
    }

    private boolean isOtherColorSpace(Object selectedNode)
    {
        selectedNode = getUnderneathObject(selectedNode);

        if (selectedNode instanceof COSArray && ((COSArray) selectedNode).size() > 0)
        {
            COSBase arrayEntry = ((COSArray)selectedNode).get(0);
            if (arrayEntry instanceof COSName)
            {
                COSName name = (COSName) arrayEntry;
                return OTHERCOLORSPACES.contains(name);
            }
        }
        return false;
    }

    private boolean isPage(Object selectedNode)
    {
        selectedNode = getUnderneathObject(selectedNode);

        if (selectedNode instanceof COSDictionary)
        {
            COSDictionary dict = (COSDictionary) selectedNode;
            COSBase typeItem = dict.getItem(COSName.TYPE);
            if (COSName.PAGE.equals(typeItem))
            {
                return true;
            }
        }
        else if (selectedNode instanceof PageEntry)
        {
            return true;
        }
        return false;
    }

    private boolean isFlagNode(Object selectedNode, Object parentNode)
    {
        if (selectedNode instanceof MapEntry)
        {
            Object key = ((MapEntry) selectedNode).getKey();
            return (COSName.FLAGS.equals(key) && isFontDescriptor(parentNode)) || 
                    (COSName.F.equals(key) && isAnnot(parentNode)) || 
                    COSName.FF.equals(key) || 
                    COSName.PANOSE.equals(key) ||
                    COSName.SIG_FLAGS.equals(key) ||
                    (COSName.P.equals(key) && isEncrypt(parentNode));
        }
        return false;
    }

    private boolean isEncrypt(Object obj)
    {
        if (obj instanceof MapEntry)
        {
            MapEntry entry = (MapEntry) obj;
            return COSName.ENCRYPT.equals(entry.getKey()) && entry.getValue() instanceof COSDictionary;
        }
        return false;
    }

    private boolean isFontDescriptor(Object obj)
    {
        Object underneathObject = getUnderneathObject(obj);
        return underneathObject instanceof COSDictionary &&
                ((COSDictionary) underneathObject).containsKey(COSName.TYPE) &&
                ((COSDictionary) underneathObject).getCOSName(COSName.TYPE).equals(COSName.FONT_DESC);
    }

    private boolean isAnnot(Object obj)
    {
        Object underneathObject = getUnderneathObject(obj);
        return underneathObject instanceof COSDictionary &&
                ((COSDictionary) underneathObject).containsKey(COSName.TYPE) &&
                ((COSDictionary) underneathObject).getCOSName(COSName.TYPE).equals(COSName.ANNOT);
    }

    private boolean isStream(Object selectedNode)
    {
        return getUnderneathObject(selectedNode) instanceof COSStream;
    }

    private boolean isString(Object selectedNode)
    {
        return getUnderneathObject(selectedNode) instanceof COSString;
    }

    private boolean isFont(Object selectedNode)
    {
        selectedNode = getUnderneathObject(selectedNode);
        if (selectedNode instanceof COSDictionary)
        {
            COSDictionary dic = (COSDictionary)selectedNode;
            return dic.containsKey(COSName.TYPE) &&
                    dic.getCOSName(COSName.TYPE).equals(COSName.FONT) &&
                    !isCIDFont(dic);
        }
        return false;
    }

    private boolean isCIDFont(COSDictionary dic)
    {
        return dic.containsKey(COSName.SUBTYPE) &&
                (dic.getCOSName(COSName.SUBTYPE).equals(COSName.CID_FONT_TYPE0)
                || dic.getCOSName(COSName.SUBTYPE).equals(COSName.CID_FONT_TYPE2));
    }

    /**
     * Show a Panel describing color spaces in more detail and interactive way.
     * @param csNode the special color space containing node.
     */
    private void showColorPane(Object csNode)
    {
        csNode = getUnderneathObject(csNode);

        if (csNode instanceof COSArray && ((COSArray) csNode).size() > 0)
        {
            COSArray array = (COSArray)csNode;
            COSBase arrayEntry = array.get(0);
            if (arrayEntry instanceof COSName)
            {
                COSName csName = (COSName) arrayEntry;
                if (csName.equals(COSName.SEPARATION))
                {
                    replaceRightComponent(new CSSeparation(array).getPanel());
                }
                else if (csName.equals(COSName.DEVICEN))
                {
                    replaceRightComponent(new CSDeviceN(array).getPanel());
                }
                else if (csName.equals(COSName.INDEXED))
                {
                    replaceRightComponent(new CSIndexed(array).getPanel());
                }
                else if (OTHERCOLORSPACES.contains(csName))
                {
                    replaceRightComponent(new CSArrayBased(array).getPanel());
                }
            }
        }
    }

    private void showPage(Object selectedNode)
    {
        selectedNode = getUnderneathObject(selectedNode);

        COSDictionary page;
        if (selectedNode instanceof COSDictionary)
        {
            page = (COSDictionary) selectedNode;
        }
        else
        {
            page = ((PageEntry) selectedNode).getDict();
        }

        COSBase typeItem = page.getItem(COSName.TYPE);
        if (COSName.PAGE.equals(typeItem))
        {
            PagePane pagePane = new PagePane(document, page, statusBar.getStatusLabel());
            replaceRightComponent(new JScrollPane(pagePane.getPanel()));
        }
    }

    private void showFlagPane(Object parentNode, Object selectedNode)
    {
        parentNode = getUnderneathObject(parentNode);
        if (parentNode instanceof COSDictionary)
        {
            selectedNode = ((MapEntry)selectedNode).getKey();
            selectedNode = getUnderneathObject(selectedNode);
            FlagBitsPane flagBitsPane = new FlagBitsPane(document,
                    (COSDictionary) parentNode,
                    (COSName) selectedNode);
            replaceRightComponent(flagBitsPane.getPane());
        }
    }

    private void showStream(COSStream stream, TreePath path) throws IOException
    {
        boolean isContentStream = false;
        boolean isThumb = false;

        COSName key = getNodeKey(path.getLastPathComponent());
        COSName parentKey = getNodeKey(path.getParentPath().getLastPathComponent());
        COSDictionary resourcesDic = null;

        if (COSName.CONTENTS.equals(key))
        {
            Object pageObj = path.getParentPath().getLastPathComponent();
            COSDictionary page = (COSDictionary) getUnderneathObject(pageObj);
            resourcesDic = (COSDictionary) page.getDictionaryObject(COSName.RESOURCES);
            isContentStream = true;
        }
        else if (COSName.CONTENTS.equals(parentKey) || COSName.CHAR_PROCS.equals(parentKey))
        {
            Object pageObj = path.getParentPath().getParentPath().getLastPathComponent();
            COSDictionary page = (COSDictionary) getUnderneathObject(pageObj);
            resourcesDic = (COSDictionary) page.getDictionaryObject(COSName.RESOURCES);
            isContentStream = true;
        }
        else if (COSName.FORM.equals(stream.getCOSName(COSName.SUBTYPE)) ||
                COSName.PATTERN.equals(stream.getCOSName(COSName.TYPE)) ||
                stream.getInt(COSName.PATTERN_TYPE) == 1)
        {
            if (stream.containsKey(COSName.RESOURCES))
            {
                resourcesDic = (COSDictionary) stream.getDictionaryObject(COSName.RESOURCES);
            }
            isContentStream = true;
        }
        else if (COSName.THUMB.equals(key))
        {
            resourcesDic = null;
            isThumb = true;
        }
        else if (COSName.IMAGE.equals((stream).getCOSName(COSName.SUBTYPE)))
        {
            // not to be used for /Thumb, even if it contains /Subtype /Image
            Object resourcesObj = path.getParentPath().getParentPath().getLastPathComponent();
            resourcesDic = (COSDictionary) getUnderneathObject(resourcesObj);
        }
        StreamPane streamPane = new StreamPane(stream, isContentStream, isThumb, resourcesDic);
        replaceRightComponent(streamPane.getPanel());
    }

    private void showFont(Object selectedNode, TreePath path)
    {
        COSName fontName = getNodeKey(selectedNode);
        COSDictionary resourceDic = (COSDictionary) getUnderneathObject(path.getParentPath().getParentPath().getLastPathComponent());

        FontEncodingPaneController fontEncodingPaneController = new FontEncodingPaneController(fontName, resourceDic);
        JPanel pane = fontEncodingPaneController.getPane();
        if (pane == null)
        {
            // unsupported font type
            replaceRightComponent(jScrollPane2);
            return;
        }
        replaceRightComponent(pane);
    }

    // replace the right component while keeping divider position
    private void replaceRightComponent(Component pane)
    {
        int div = jSplitPane1.getDividerLocation();
        jSplitPane1.setRightComponent(pane);
        jSplitPane1.setDividerLocation(div);
    }

    private void showString(Object selectedNode)
    {
        COSString string = (COSString)getUnderneathObject(selectedNode);
        replaceRightComponent(new StringPane(string).getPane());
    }

    private COSName getNodeKey(Object selectedNode)
    {
        if (selectedNode instanceof MapEntry)
        {
            return ((MapEntry) selectedNode).getKey();
        }
        return null;
    }

    private Object getUnderneathObject(Object selectedNode)
    {
        if (selectedNode instanceof MapEntry)
        {
            selectedNode = ((MapEntry) selectedNode).getValue();
        }
        else if (selectedNode instanceof ArrayEntry)
        {
            selectedNode = ((ArrayEntry) selectedNode).getValue();
        }
        else if (selectedNode instanceof PageEntry)
        {
            selectedNode = ((PageEntry) selectedNode).getDict();
        }

        if (selectedNode instanceof COSObject)
        {
            selectedNode = ((COSObject) selectedNode).getObject();
        }
        return selectedNode;
    }

    private String convertToString( Object selectedNode )
    {
        String data = null;
        if(selectedNode instanceof COSBoolean)
        {
            data = "" + ((COSBoolean)selectedNode).getValue();
        }
        else if( selectedNode instanceof COSFloat )
        {
            data = "" + ((COSFloat)selectedNode).floatValue();
        }
        else if( selectedNode instanceof COSNull )
        {
            data = "null";
        }
        else if( selectedNode instanceof COSInteger )
        {
            data = "" + ((COSInteger)selectedNode).intValue();
        }
        else if( selectedNode instanceof COSName )
        {
            data = "" + ((COSName)selectedNode).getName();
        }
        else if( selectedNode instanceof COSString )
        {
            String text = ((COSString) selectedNode).getString();
            // display unprintable strings as hex
            for (char c : text.toCharArray())
            {
                if (Character.isISOControl(c))
                {
                    text = "<" + ((COSString) selectedNode).toHexString() + ">";
                    break;
                }
            }
            data = "" + text;
        }
        else if( selectedNode instanceof COSStream )
        {
            try
            {
                COSStream stream = (COSStream) selectedNode;
                InputStream in = stream.createInputStream();
                ByteArrayOutputStream baos = new ByteArrayOutputStream();
                IOUtils.copy(in, baos);
                data = baos.toString();
            }
            catch( IOException e )
            {
                throw new RuntimeException(e);
            }
        }
        else if( selectedNode instanceof MapEntry )
        {
            data = convertToString( ((MapEntry)selectedNode).getValue() );
        }
        else if( selectedNode instanceof ArrayEntry )
        {
            data = convertToString( ((ArrayEntry)selectedNode).getValue() );
        }
        return data;
    }
    
    private void exitMenuItemActionPerformed(ActionEvent ignored)
    {
        if( document != null )
        {
            try
            {
                document.close();
                if (!currentFilePath.startsWith("http"))
                {
                    recentFiles.addFile(currentFilePath);
                }
                recentFiles.close();
            }
            catch( IOException e )
            {
                throw new RuntimeException(e);
            }
        }
        performApplicationExit();
    }

    /**
     * Exit the application after the window is closed. This is protected to
     * let subclasses override the behavior.
     */
    @SuppressWarnings("WeakerAccess")
    protected void performApplicationExit()
    {
        System.exit(0);
    }

    private void printMenuItemActionPerformed(ActionEvent evt)
    {
        if (document == null)
        {
            return;
        }
        AccessPermission ap = document.getCurrentAccessPermission();
        if (!ap.canPrint())
        {
            JOptionPane.showMessageDialog(this, "You do not have permission to print");
            return;
        }

        try
        {
            PrinterJob job = PrinterJob.getPrinterJob();
            job.setPageable(new PDFPageable(document));
            PrintRequestAttributeSet pras = new HashPrintRequestAttributeSet();
            PDViewerPreferences vp = document.getDocumentCatalog().getViewerPreferences();
            if (vp != null && vp.getDuplex() != null)
            {
                String dp = vp.getDuplex();
                if (PDViewerPreferences.DUPLEX.DuplexFlipLongEdge.toString().equals(dp))
                {
                    pras.add(Sides.TWO_SIDED_LONG_EDGE);
                }
                else if (PDViewerPreferences.DUPLEX.DuplexFlipShortEdge.toString().equals(dp))
                {
                    pras.add(Sides.TWO_SIDED_SHORT_EDGE);
                }
                else if (PDViewerPreferences.DUPLEX.Simplex.toString().equals(dp))
                {
                    pras.add(Sides.ONE_SIDED);
                }
            }
            if (job.printDialog(pras))
            {
                setCursor(Cursor.getPredefinedCursor(Cursor.WAIT_CURSOR));
                try
                {
                    job.print(pras);
                }
                finally
                {
                    setCursor(Cursor.getDefaultCursor());
                }
            }
        }
        catch (PrinterException e)
        {
            throw new RuntimeException(e);
        }
    }

    /**
     * Exit the Application.
     */
    private void exitForm(WindowEvent evt)
    {
        exitMenuItemActionPerformed(null);
    }
    
    private void readPDFFile(String filePath, String password) throws IOException
    {
        File file = new File(filePath);
        readPDFFile(file, password);
    }
    
    private void readPDFFile(final File file, String password) throws IOException
    {
        if( document != null )
        {
            document.close();
            if (!currentFilePath.startsWith("http"))
            {
                recentFiles.addFile(currentFilePath);
            }
        }
        currentFilePath = file.getPath();
        recentFiles.removeFile(file.getPath());
        LogDialog.instance().clear();
        
        DocumentOpener documentOpener = new DocumentOpener(password)
        {
            @Override
            PDDocument open() throws IOException
            {
                return PDDocument.load(file, password);
            }
        };
        document = documentOpener.parse();
        printMenuItem.setEnabled(true);
        reopenMenuItem.setEnabled(true);
        
        initTree();
        
        if (IS_MAC_OS)
        {
            setTitle(file.getName());
            getRootPane().putClientProperty("Window.documentFile", file);
        }
        else
        {
            setTitle("PDF Debugger - " + file.getAbsolutePath());
        }
        addRecentFileItems();
    }
    
    private void readPDFurl(final String urlString, String password) throws IOException
    {
        if (document != null)
        {
            document.close();
            if (!currentFilePath.startsWith("http"))
            {
                recentFiles.addFile(currentFilePath);
            }
        }
        currentFilePath = urlString;
        LogDialog.instance().clear();
        DocumentOpener documentOpener = new DocumentOpener(password)
        {
            @Override
            PDDocument open() throws IOException
            {
                return PDDocument.load(new URL(urlString).openStream(), password);
            }
        };
        document = documentOpener.parse();
        printMenuItem.setEnabled(true);
        reopenMenuItem.setEnabled(true);

        initTree();

        if (IS_MAC_OS)
        {
            setTitle(urlString);
        }
        else
        {
            setTitle("PDF Debugger - " + urlString);
        }
        addRecentFileItems();
    }
    
    public void initTree()
    {
        TreeStatus treeStatus = new TreeStatus(document.getDocument().getTrailer());
        statusPane.updateTreeStatus(treeStatus);
        
        if (isPageMode)
        {
            File file = new File(currentFilePath);
            DocumentEntry documentEntry = new DocumentEntry(document, file.getName());
            ZoomMenu.getInstance().resetZoom();
            RotationMenu.getInstance().setRotationSelection(RotationMenu.ROTATE_0_DEGREES);
            tree.setModel(new PDFTreeModel(documentEntry));
            // Root/Pages/Kids/[0] is not always the first page, so use the first row instead:
            tree.setSelectionPath(tree.getPathForRow(1));
        }
        else
        {
            tree.setModel(new PDFTreeModel(document));
            tree.setSelectionPath(treeStatus.getPathForString("Root"));
        }
    }

    /**
     * Internal class to avoid double code in password entry loop.
     */
    abstract class DocumentOpener
    {
        String password;

        DocumentOpener(String password)
        {
            this.password = password;
        }

        /**
         * Override to load the actual input type (File, URL, stream), don't call it directly!
         * 
         * @return
         * @throws IOException 
         */
        abstract PDDocument open() throws IOException;

        /**
         * Call this!
         * 
         * @return
         * @throws IOException 
         */
        final PDDocument parse() throws IOException 
        {
            while (true)
            {
                try
                {
                    return open();
                }
                catch (InvalidPasswordException ipe)
                {
                    // https://stackoverflow.com/questions/8881213/joptionpane-to-get-password
                    JPanel panel = new JPanel();
                    JLabel label = new JLabel("Password:");
                    JPasswordField pass = new JPasswordField(10);
                    panel.add(label);
                    panel.add(pass);
                    String[] options = new String[]
                    {
                        "OK", "Cancel"
                    };
                    int option = JOptionPane.showOptionDialog(null, panel, "Enter password",
                            JOptionPane.NO_OPTION, JOptionPane.PLAIN_MESSAGE,
                            null, options, "");
                    if (option == 0)
                    {
                        password = new String(pass.getPassword());
                        continue;
                    }
                    throw ipe;
                }
            }
        }
    }

    private void addRecentFileItems()
    {
        Action recentMenuAction = new AbstractAction()
        {
            @Override
            public void actionPerformed(ActionEvent actionEvent)
            {
                String filePath = (String) ((JComponent) actionEvent.getSource()).getClientProperty("path");
                try
                {
                    readPDFFile(filePath, "");
                }
                catch (Exception e)
                {
                    throw new RuntimeException(e);
                }
            }
        };
        if (!recentFiles.isEmpty())
        {
            recentFilesMenu.removeAll();
            List<String> files = recentFiles.getFiles();
            for (int i = files.size() - 1; i >= 0; i--)
            {
                String path = files.get(i);
                String name = new File(path).getName();
                JMenuItem recentFileMenuItem = new JMenuItem(name);
                recentFileMenuItem.putClientProperty("path", path);
                recentFileMenuItem.addActionListener(recentMenuAction);
                recentFilesMenu.add(recentFileMenuItem);
            }
            recentFilesMenu.setEnabled(true);
        }
    }

    /**
     * Convenience method to get the page label if available.
     * 
     * @param document
     * @param pageIndex 0-based page number.
     * @return a page label or null if not available.
     */
    public static String getPageLabel(PDDocument document, int pageIndex)
    {
        PDPageLabels pageLabels;
        try
        {
            pageLabels = document.getDocumentCatalog().getPageLabels();
        }
        catch (IOException ex)
        {
            return ex.getMessage();
        }
        if (pageLabels != null)
        {
            String[] labels = pageLabels.getLabelsByPageIndices();
            if (labels[pageIndex] != null)
            {
                return labels[pageIndex];
            }
        }
        return null;
    }
}<|MERGE_RESOLUTION|>--- conflicted
+++ resolved
@@ -51,25 +51,7 @@
 import javax.print.attribute.HashPrintRequestAttributeSet;
 import javax.print.attribute.PrintRequestAttributeSet;
 import javax.print.attribute.standard.Sides;
-<<<<<<< HEAD
-import javax.swing.AbstractAction;
-import javax.swing.Action;
-import javax.swing.JComponent;
-import javax.swing.JFrame;
-import javax.swing.JLabel;
-import javax.swing.JMenu;
-import javax.swing.JMenuBar;
-import javax.swing.JMenuItem;
-import javax.swing.JOptionPane;
-import javax.swing.JPanel;
-import javax.swing.JPasswordField;
-import javax.swing.JScrollPane;
-import javax.swing.KeyStroke;
-import javax.swing.TransferHandler;
-import javax.swing.UIManager;
-=======
 import javax.swing.*;
->>>>>>> f1545510
 import javax.swing.border.BevelBorder;
 import javax.swing.event.TreeSelectionEvent;
 import javax.swing.event.TreeSelectionListener;
@@ -174,18 +156,8 @@
     private JMenuItem findMenuItem;
     private JMenuItem findNextMenuItem;
     private JMenuItem findPreviousMenuItem;
-<<<<<<< HEAD
-=======
-
-    // view menu
-    private JMenuItem viewModeItem;
-    public static JCheckBoxMenuItem showTextStripper;
-    public static JCheckBoxMenuItem showTextStripperBeads;
-    public static JCheckBoxMenuItem showFontBBox;
-    public static JCheckBoxMenuItem showGlyphBounds;
-    public static JCheckBoxMenuItem showFontInfo;
->>>>>>> f1545510
-    
+
+
     // configuration
     public static Properties configuration = new Properties();
 
@@ -209,6 +181,10 @@
         this.isPageMode = isPageMode;
         loadConfiguration();
         initComponents();
+
+        // use our custom logger
+        LogDialog.init(this, statusBar.getLogLabel());
+        System.setProperty("org.apache.commons.logging.Log", "org.apache.pdfbox.debugger.ui.DebugLog");
     }
 
     /**
@@ -219,6 +195,18 @@
      */
     public static void main(String[] args) throws Exception
     {
+        try
+        {
+            // force KCMS (faster than LCMS) if available
+            Class.forName("sun.java2d.cmm.kcms.KcmsServiceProvider");
+            System.setProperty("sun.java2d.cmm", "sun.java2d.cmm.kcms.KcmsServiceProvider");
+        }
+        catch (ClassNotFoundException e)
+        {
+            System.out.println("Oh-oh, sun.java2d.cmm.kcms.KcmsServiceProvider no longer exists, "
+                             + "so image rendering will be much slower :-(");
+        }
+
         UIManager.setLookAndFeel(UIManager.getSystemLookAndFeelClassName());
         if (System.getProperty("apple.laf.useScreenMenuBar") == null)
         {
@@ -234,7 +222,7 @@
                 new ErrorDialog(throwable).setVisible(true);
             }
         });
-
+        
         // open file, if any
         String filename = null;
         String password = "";
@@ -470,6 +458,7 @@
         // Mac OS X file open/quit handler
         if (IS_MAC_OS)
         {
+            //TODO this needs to be rewritten for JDK9, see PDFBOX-4013
             try
             {
                 Method osxOpenFiles = getClass().getDeclaredMethod("osxOpenFiles", String.class);
@@ -581,8 +570,11 @@
             }
         });
 
-        fileMenu.addSeparator();
-        fileMenu.add(printMenuItem);
+        if (!IS_MAC_OS)
+        {
+            fileMenu.addSeparator();
+            fileMenu.add(printMenuItem);
+        }
 
         JMenuItem exitMenuItem = new JMenuItem("Exit");
         exitMenuItem.setAccelerator(KeyStroke.getKeyStroke("alt F4"));
@@ -642,77 +634,6 @@
         return editMenu;
     }
 
-<<<<<<< HEAD
-=======
-    private JMenu createViewMenu()
-    {
-        JMenu viewMenu = new JMenu("View");
-        viewMenu.setMnemonic('V');
-        if (isPageMode)
-        {
-            viewModeItem = new JMenuItem("Show Internal Structure");
-        }
-        else
-        {
-            viewModeItem = new JMenuItem("Show Pages");
-        }
-        viewModeItem.addActionListener(new ActionListener()
-        {
-            @Override
-            public void actionPerformed(ActionEvent actionEvent)
-            {
-                if (isPageMode)
-                {
-                    viewModeItem.setText("Show Pages");
-                    isPageMode = false;
-                }
-                else
-                {
-                    viewModeItem.setText("Show Internal Structure");
-                    isPageMode = true;
-                }
-                if (document != null)
-                {
-                    initTree();
-                }
-            }
-        });
-        viewMenu.add(viewModeItem);
-
-        ZoomMenu zoomMenu = ZoomMenu.getInstance();
-        zoomMenu.setEnableMenu(false);
-        viewMenu.add(zoomMenu.getMenu());
-
-        RotationMenu rotationMenu = RotationMenu.getInstance();
-        rotationMenu.setEnableMenu(false);
-        viewMenu.add(rotationMenu.getMenu());
-
-        viewMenu.addSeparator();
-        
-        showTextStripper = new JCheckBoxMenuItem("Show TextStripper TextPositions");
-        showTextStripper.setEnabled(false);
-        viewMenu.add(showTextStripper);
-
-        showTextStripperBeads = new JCheckBoxMenuItem("Show TextStripper Beads");
-        showTextStripperBeads.setEnabled(false);
-        viewMenu.add(showTextStripperBeads);
-        
-        showFontBBox = new JCheckBoxMenuItem("Show Approximate Text Bounds");
-        showFontBBox.setEnabled(false);
-        viewMenu.add(showFontBBox);
-        
-        showGlyphBounds = new JCheckBoxMenuItem("Show Glyph Bounds");
-        showGlyphBounds.setEnabled(false);
-        viewMenu.add(showGlyphBounds);
-
-        showFontInfo = new JCheckBoxMenuItem("Show Font Info");
-        showFontInfo.setEnabled(false);
-        viewMenu.add(showFontInfo);
-        
-        return viewMenu;
-    }
-
->>>>>>> f1545510
     private JMenu createFindMenu()
     {
         findMenu = new JMenu("Find");
@@ -1592,4 +1513,5 @@
         }
         return null;
     }
+
 }