/*
 * Copyright 2015 The Apache Software Foundation.
 *
 * Licensed under the Apache License, Version 2.0 (the "License");
 * you may not use this file except in compliance with the License.
 * You may obtain a copy of the License at
 *
 *      http://www.apache.org/licenses/LICENSE-2.0
 *
 * Unless required by applicable law or agreed to in writing, software
 * distributed under the License is distributed on an "AS IS" BASIS,
 * WITHOUT WARRANTIES OR CONDITIONS OF ANY KIND, either express or implied.
 * See the License for the specific language governing permissions and
 * limitations under the License.
 */

package org.apache.pdfbox.debugger.pagepane;

import java.awt.*;
import java.awt.geom.AffineTransform;
import java.awt.geom.GeneralPath;
import java.awt.geom.Point2D;
import java.awt.geom.Rectangle2D;
import java.io.ByteArrayOutputStream;
import java.io.IOException;
import java.io.OutputStreamWriter;
import java.io.Writer;
import java.text.DecimalFormat;
import java.util.Arrays;
import java.util.LinkedHashMap;
import java.util.List;
import java.util.Map;

import org.apache.fontbox.util.BoundingBox;
import org.apache.pdfbox.pdmodel.PDDocument;
import org.apache.pdfbox.pdmodel.PDPage;
import org.apache.pdfbox.pdmodel.common.PDRectangle;
import org.apache.pdfbox.pdmodel.font.PDFont;
import org.apache.pdfbox.pdmodel.font.PDType3Font;
import org.apache.pdfbox.pdmodel.interactive.pagenavigation.PDThreadBead;
import org.apache.pdfbox.text.PDFTextStripper;
import org.apache.pdfbox.text.TextPosition;
import org.apache.pdfbox.util.Matrix;

/**
 * Draws an overlay showing the locations of text found by PDFTextStripper and another heuristic.
 *
 * @author Ben Litchfield
 * @author Tilman Hausherr
 * @author John Hewson
 */
final class DebugTextOverlay
{
<<<<<<< HEAD
    private final PDDocument document;
    private final int pageIndex;
    private final float scale;
    private final boolean showTextStripper;
    private final boolean showTextStripperBeads;
    private final boolean showFontBBox;
        
=======
    public static final DecimalFormat DECIMAL_FORMAT = new DecimalFormat("#.##");
    private final LinkedHashMap<String, Color> fontColorMap;
    private PDDocument document;
    private int pageIndex;
    private float scale;
    private boolean showTextStripper;
    private boolean showTextStripperBeads;
    private boolean showFontBBox;
    private boolean showFontInfo;
    private Color[] colors = new Color[]{Color.red, Color.blue, Color.green, Color.pink, Color.cyan, Color.magenta, Color.orange, Color.yellow};
    private String textContent;

>>>>>>> f1545510
    private class DebugTextStripper extends PDFTextStripper
    {
        private final Graphics2D graphics;
        private AffineTransform flip;
<<<<<<< HEAD
        
        DebugTextStripper(Graphics2D graphics) throws IOException
=======
        private Font fontInfoFont = new Font(Font.DIALOG, Font.PLAIN, 3);

        public DebugTextStripper(Graphics2D graphics) throws IOException
>>>>>>> f1545510
        {
            this.graphics = graphics;
        }

        public void stripPage(PDDocument document, PDPage page, int pageIndex, float scale) throws IOException
        {
            // flip y-axis
            PDRectangle cropBox = page.getCropBox();
            this.flip = new AffineTransform();
            flip.translate(0, cropBox.getHeight());
            flip.scale(1, -1);
            
            // scale and rotate
            transform(graphics, page, scale);

            // set stroke width
            graphics.setStroke(new BasicStroke(0.5f));
            
            setStartPage(pageIndex + 1);
            setEndPage(pageIndex + 1);

            ByteArrayOutputStream out = new ByteArrayOutputStream();
            Writer dummy = new OutputStreamWriter(out);
            writeText(document, dummy);
            dummy.close();
            DebugTextOverlay.this.textContent = out.toString();
            if (DebugTextOverlay.this.showTextStripperBeads)
            {
                // beads in green
                List<PDThreadBead> pageArticles = page.getThreadBeads();
                for (PDThreadBead bead : pageArticles)
                {
                    if (bead == null)
                    {
                        continue;
                    }
                    PDRectangle r = bead.getRectangle();
                    GeneralPath p = r.transform(Matrix.getTranslateInstance(-cropBox.getLowerLeftX(), cropBox.getLowerLeftY()));
                    Shape s = flip.createTransformedShape(p);
                    graphics.setColor(Color.green);
                    graphics.draw(s);
                }
            }

            if (DebugTextOverlay.this.showFontInfo) {
                AffineTransform at = (AffineTransform) flip.clone();
                Font oldFont = graphics.getFont();
                Color oldColor = graphics.getColor();
                graphics.setFont(new Font(Font.DIALOG, Font.PLAIN, 10));
                int i = 0;
                for (Map.Entry<String, Color> fontEntry : fontColorMap.entrySet()) {
                    graphics.setColor(fontEntry.getValue());
                    Point2D position = flip.transform(new Point2D.Float(5f, i * 12f + 5f), null);
                    String[] split = fontEntry.getKey().split("[+]");
                    graphics.drawString(split[split.length-1], ((int) position.getX()), ((int) position.getY()));
                    i++;
                }
                graphics.setFont(oldFont);
                graphics.setColor(oldColor);
            }
        }

        // scale rotate translate
        private void transform(Graphics2D graphics, PDPage page, float scale)
        {
            graphics.scale(scale, scale);
            
            int rotationAngle = page.getRotation();
            PDRectangle cropBox = page.getCropBox();

            if (rotationAngle != 0)
            {
                float translateX = 0;
                float translateY = 0;
                switch (rotationAngle)
                {
                    case 90:
                        translateX = cropBox.getHeight();
                        break;
                    case 270:
                        translateY = cropBox.getWidth();
                        break;
                    case 180:
                        translateX = cropBox.getWidth();
                        translateY = cropBox.getHeight();
                        break;
                    default:
                        break;
                }
                graphics.translate(translateX, translateY);
                graphics.rotate((float) Math.toRadians(rotationAngle));
            }
        }
        
        @Override
        protected void writeString(String string, List<TextPosition> textPositions) throws IOException
        {
            super.writeString(string, textPositions);
            for (TextPosition text : textPositions)
            {
                if (DebugTextOverlay.this.showTextStripper)
                {
                    AffineTransform at = (AffineTransform) flip.clone();
                    at.concatenate(text.getTextMatrix().createAffineTransform());

                    // in red:
                    // show rectangles with the "height" (not a real height, but used for text extraction 
                    // heuristics, it is 1/2 of the bounding box height and starts at y=0)
                    Rectangle2D.Float rect = new Rectangle2D.Float(0, 0, 
                            text.getWidthDirAdj() / text.getTextMatrix().getScalingFactorX(),
                            text.getHeightDir() / text.getTextMatrix().getScalingFactorY());
                    graphics.setColor(Color.red);
                    graphics.draw(at.createTransformedShape(rect));
                }

                if (DebugTextOverlay.this.showFontBBox)
                {
                    // in blue:
                    // show rectangle with the real vertical bounds, based on the font bounding box y values
                    // usually, the height is identical to what you see when marking text in Adobe Reader
                    PDFont font = text.getFont();
                    BoundingBox bbox = font.getBoundingBox();

                    // advance width, bbox height (glyph space)
                    float xadvance = font.getWidth(text.getCharacterCodes()[0]); // todo: should iterate all chars
                    Rectangle2D rect = new Rectangle2D.Float(0, bbox.getLowerLeftY(), xadvance, bbox.getHeight());

                    // glyph space -> user space
                    // note: text.getTextMatrix() is *not* the Text Matrix, it's the Text Rendering Matrix
                    AffineTransform at = (AffineTransform) flip.clone();
                    at.concatenate(text.getTextMatrix().createAffineTransform());

                    if (font instanceof PDType3Font)
                    {
                        // bbox and font matrix are unscaled
                        at.concatenate(font.getFontMatrix().createAffineTransform());
                    }
                    else
                    {
                        // bbox and font matrix are already scaled to 1000
                        at.scale(1 / 1000f, 1 / 1000f);
                    }

                    graphics.setColor(Color.blue);
                    graphics.draw(at.createTransformedShape(rect));

                }

                if (DebugTextOverlay.this.showFontInfo) {
                    AffineTransform at = (AffineTransform) flip.clone();
                    at.concatenate(text.getTextMatrix().createAffineTransform());
                    Font oldFont = graphics.getFont();
                    Color oldColor = graphics.getColor();
                    graphics.setFont(fontInfoFont);
                    graphics.setColor(getFontColor(text.getFont().getName()));
                    Point2D position = at.transform(new Point2D.Float(0f, -0.3f), null);
                    graphics.drawString(DECIMAL_FORMAT.format(text.getTextMatrix().getScalingFactorX()), ((int) position.getX()), ((int) position.getY()));
                    graphics.setFont(oldFont);
                    graphics.setColor(oldColor);
                }
            }
        }

        private Color getFontColor(String fontName) {
            if (fontColorMap.containsKey(fontName) == false) {
                fontColorMap.put(fontName, colors[fontColorMap.size() % colors.length]);
            }
            return fontColorMap.get(fontName);
        }
    }

    DebugTextOverlay(PDDocument document, int pageIndex, float scale,
                            boolean showTextStripper, boolean showTextStripperBeads,
                            boolean showFontBBox, boolean showFontInfo)
    {
        this.document = document;
        this.pageIndex = pageIndex;
        this.scale = scale;
        this.showTextStripper = showTextStripper;
        this.showTextStripperBeads = showTextStripperBeads;
        this.showFontBBox = showFontBBox;
        this.showFontInfo = showFontInfo;
        this.fontColorMap = new LinkedHashMap<>();
    }
    
    public void renderTo(Graphics2D graphics) throws IOException
    {
        DebugTextStripper stripper = new DebugTextStripper(graphics);
        stripper.stripPage(this.document, this.document.getPage(pageIndex), this.pageIndex, this.scale);
    }

    public String getTextContent() {
        return textContent;
    }
}<|MERGE_RESOLUTION|>--- conflicted
+++ resolved
@@ -51,15 +51,6 @@
  */
 final class DebugTextOverlay
 {
-<<<<<<< HEAD
-    private final PDDocument document;
-    private final int pageIndex;
-    private final float scale;
-    private final boolean showTextStripper;
-    private final boolean showTextStripperBeads;
-    private final boolean showFontBBox;
-        
-=======
     public static final DecimalFormat DECIMAL_FORMAT = new DecimalFormat("#.##");
     private final LinkedHashMap<String, Color> fontColorMap;
     private PDDocument document;
@@ -72,19 +63,13 @@
     private Color[] colors = new Color[]{Color.red, Color.blue, Color.green, Color.pink, Color.cyan, Color.magenta, Color.orange, Color.yellow};
     private String textContent;
 
->>>>>>> f1545510
     private class DebugTextStripper extends PDFTextStripper
     {
-        private final Graphics2D graphics;
+        private Graphics2D graphics;
         private AffineTransform flip;
-<<<<<<< HEAD
-        
-        DebugTextStripper(Graphics2D graphics) throws IOException
-=======
         private Font fontInfoFont = new Font(Font.DIALOG, Font.PLAIN, 3);
 
         public DebugTextStripper(Graphics2D graphics) throws IOException
->>>>>>> f1545510
         {
             this.graphics = graphics;
         }
@@ -256,7 +241,7 @@
         }
     }
 
-    DebugTextOverlay(PDDocument document, int pageIndex, float scale,
+    public DebugTextOverlay(PDDocument document, int pageIndex, float scale,
                             boolean showTextStripper, boolean showTextStripperBeads,
                             boolean showFontBBox, boolean showFontInfo)
     {
