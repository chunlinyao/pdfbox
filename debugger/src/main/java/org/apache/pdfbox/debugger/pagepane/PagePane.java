/*
 * Copyright 2015 The Apache Software Foundation.
 *
 * Licensed under the Apache License, Version 2.0 (the "License");
 * you may not use this file except in compliance with the License.
 * You may obtain a copy of the License at
 *
 *      http://www.apache.org/licenses/LICENSE-2.0
 *
 * Unless required by applicable law or agreed to in writing, software
 * distributed under the License is distributed on an "AS IS" BASIS,
 * WITHOUT WARRANTIES OR CONDITIONS OF ANY KIND, either express or implied.
 * See the License for the specific language governing permissions and
 * limitations under the License.
 */

package org.apache.pdfbox.debugger.pagepane;

import java.awt.Graphics2D;
import org.apache.pdfbox.cos.COSDictionary;
import org.apache.pdfbox.debugger.PDFDebugger;
import org.apache.pdfbox.debugger.ui.ImageUtil;
import org.apache.pdfbox.debugger.ui.RotationMenu;
import org.apache.pdfbox.debugger.ui.ViewMenu;
import org.apache.pdfbox.debugger.ui.ZoomMenu;
import org.apache.pdfbox.pdmodel.PDDocument;
import org.apache.pdfbox.pdmodel.PDPage;
import org.apache.pdfbox.rendering.PDFRenderer;

<<<<<<< HEAD
import javax.swing.BorderFactory;
import javax.swing.BoxLayout;
import javax.swing.JLabel;
import javax.swing.JMenu;
import javax.swing.JMenuItem;
import javax.swing.JPanel;
import javax.swing.SwingWorker;
=======
import javax.swing.*;
>>>>>>> f1545510
import javax.swing.event.AncestorEvent;
import javax.swing.event.AncestorListener;
import java.awt.Component;
import java.awt.Font;
import java.awt.GraphicsEnvironment;
import java.awt.event.ActionEvent;
import java.awt.event.ActionListener;
import java.awt.event.MouseEvent;
import java.awt.event.MouseListener;
import java.awt.event.MouseMotionListener;
import java.awt.geom.AffineTransform;
import java.awt.image.BufferedImage;
import java.io.IOException;
import java.util.HashMap;
import java.util.Map;
import java.util.Map.Entry;
import java.util.concurrent.ExecutionException;
import java.util.concurrent.TimeUnit;
import org.apache.pdfbox.debugger.ui.HighResolutionImageIcon;
import org.apache.pdfbox.pdmodel.common.PDRectangle;
import org.apache.pdfbox.pdmodel.interactive.action.PDAction;
import org.apache.pdfbox.pdmodel.interactive.action.PDActionGoTo;
import org.apache.pdfbox.pdmodel.interactive.action.PDActionURI;
import org.apache.pdfbox.pdmodel.interactive.annotation.PDAnnotation;
import org.apache.pdfbox.pdmodel.interactive.annotation.PDAnnotationLink;
import org.apache.pdfbox.pdmodel.interactive.annotation.PDAnnotationWidget;
import org.apache.pdfbox.pdmodel.interactive.documentnavigation.destination.PDDestination;
import org.apache.pdfbox.pdmodel.interactive.documentnavigation.destination.PDNamedDestination;
import org.apache.pdfbox.pdmodel.interactive.documentnavigation.destination.PDPageDestination;
import org.apache.pdfbox.pdmodel.interactive.form.PDAcroForm;
import org.apache.pdfbox.pdmodel.interactive.form.PDField;

/**
 * Display the page number and a page rendering.
 * 
 * @author Tilman Hausherr
 * @author John Hewson
 */
public class PagePane implements ActionListener, AncestorListener, MouseMotionListener, MouseListener
{
    private final PDDocument document;
    private final JLabel statuslabel;
    private final PDPage page;
    private JPanel panel;
    private int pageIndex = -1;
    private JLabel label;
    private ZoomMenu zoomMenu;
    private RotationMenu rotationMenu;
    private ViewMenu viewMenu;
    private String labelText = "";
    private final Map<PDRectangle,String> rectMap = new HashMap<>();
    private final AffineTransform defaultTransform = GraphicsEnvironment.getLocalGraphicsEnvironment().
                        getDefaultScreenDevice().getDefaultConfiguration().getDefaultTransform();

    public PagePane(PDDocument document, COSDictionary pageDict, JLabel statuslabel)
    {
        page = new PDPage(pageDict);
        pageIndex = document.getPages().indexOf(page);
        this.document = document;
        this.statuslabel = statuslabel;
        initUI();
        initRectMap();
    }

    private void initRectMap()
    {
        try
        {
            collectFieldLocations();
            collectLinkLocations();            
        }
        catch (IOException ex)
        {
            // ignore
        }
    }

    private void collectLinkLocations() throws IOException
    {
        for (PDAnnotation annotation : page.getAnnotations())
        {
            if (annotation instanceof PDAnnotationLink)
            {
                PDAnnotationLink linkAnnotation = (PDAnnotationLink) annotation;
                PDAction action = linkAnnotation.getAction();
                if (action instanceof PDActionURI)
                {
                    PDActionURI uriAction = (PDActionURI) action;
                    rectMap.put(annotation.getRectangle(), "URI: " + uriAction.getURI());
                    continue;
                }
                PDDestination destination;
                if (action instanceof PDActionGoTo)
                {
                    PDActionGoTo goToAction = (PDActionGoTo) action;
                    destination = goToAction.getDestination();
                }
                else
                {
                    destination = linkAnnotation.getDestination();
                }
                if (destination instanceof PDNamedDestination)
                {
                    destination = document.getDocumentCatalog().
                            findNamedDestinationPage((PDNamedDestination) destination);
                }
                if (destination instanceof PDPageDestination)
                {
                    PDPageDestination pageDestination = (PDPageDestination) destination;
                    int pageNum = pageDestination.retrievePageNumber();
                    if (pageNum != -1)
                    {
                        rectMap.put(annotation.getRectangle(), "Page destination: " + (pageNum + 1));
                    }
                }
            }
        }
    }

    private void collectFieldLocations()
    {
        PDAcroForm acroForm = document.getDocumentCatalog().getAcroForm();
        if (acroForm == null)
        {
            return;
        }
        for (PDField field : acroForm.getFieldTree())
        {
            String fullyQualifiedName = field.getFullyQualifiedName();
            for (PDAnnotationWidget widget : field.getWidgets())
            {
                if (page.equals(widget.getPage()))
                {
                    rectMap.put(widget.getRectangle(), "Field name: " + fullyQualifiedName);
                }
            }
        }
    }

    private void initUI()
    {
        panel = new JPanel();
        panel.setLayout(new BoxLayout(panel, BoxLayout.Y_AXIS));

        String pageLabelText = pageIndex < 0 ? "Page number not found" : "Page " + (pageIndex + 1);

        // append PDF page label, if available
        String lbl = PDFDebugger.getPageLabel(document, pageIndex);
        if (lbl != null)
        {
            pageLabelText += " - " + lbl;
        }

        JLabel pageLabel = new JLabel(pageLabelText);
        pageLabel.setAlignmentX(Component.CENTER_ALIGNMENT);
        pageLabel.setFont(new Font(Font.MONOSPACED, Font.PLAIN, 20));
        pageLabel.setBorder(BorderFactory.createEmptyBorder(5, 0, 10, 0));
        panel.add(pageLabel);
        
        label = new JLabel();
        label.addMouseMotionListener(this);
        label.addMouseListener(this);
        label.setAlignmentX(Component.CENTER_ALIGNMENT);
        panel.add(label);
        panel.addAncestorListener(this);

        zoomMenu = ZoomMenu.getInstance();
        zoomMenu.changeZoomSelection(zoomMenu.getPageZoomScale());
<<<<<<< HEAD
        startRendering();
=======
        // render in a background thread: rendering is read-only, so this should be ok, despite
        // the fact that PDDocument is not officially thread safe
        new RenderWorker(zoomMenu.getPageZoomScale(), RotationMenu.getRotationDegrees(), PDFDebugger.showTextStripper.isSelected(), PDFDebugger.showTextStripperBeads.isSelected(),
                PDFDebugger.showFontBBox.isSelected(),  PDFDebugger.showGlyphBounds.isSelected(), PDFDebugger.showFontInfo.isSelected()).execute();
>>>>>>> f1545510
    }

    /**
     * Returns the main panel that hold all the UI elements.
     *
     * @return JPanel instance
     */
    public Component getPanel()
    {
        return panel;
    }

    @Override
    public void actionPerformed(ActionEvent actionEvent)
    {
        String actionCommand = actionEvent.getActionCommand();
        
        if (ZoomMenu.isZoomMenu(actionCommand) ||
            RotationMenu.isRotationMenu(actionCommand) ||
<<<<<<< HEAD
            ViewMenu.isRenderingOptions(actionCommand))
        {
            startRendering();
=======
            actionEvent.getSource() == PDFDebugger.showTextStripper ||
            actionEvent.getSource() == PDFDebugger.showTextStripperBeads ||
            actionEvent.getSource() == PDFDebugger.showFontBBox ||
            actionEvent.getSource() == PDFDebugger.showGlyphBounds ||
            actionEvent.getSource() == PDFDebugger.showFontInfo)
        {
            new RenderWorker(ZoomMenu.getZoomScale(),
                             RotationMenu.getRotationDegrees(),
                             PDFDebugger.showTextStripper.isSelected(),
                             PDFDebugger.showTextStripperBeads.isSelected(),
                             PDFDebugger.showFontBBox.isSelected(),
                             PDFDebugger.showGlyphBounds.isSelected(),
                             PDFDebugger.showFontInfo.isSelected()
                            ).execute();
            zoomMenu.setPageZoomScale(ZoomMenu.getZoomScale());
>>>>>>> f1545510
        }
    }

    private void startRendering()
    {
        // render in a background thread: rendering is read-only, so this should be ok, despite
        // the fact that PDDocument is not officially thread safe
        new RenderWorker(ZoomMenu.getZoomScale(),
                RotationMenu.getRotationDegrees(),
                ViewMenu.isShowTextStripper(),
                ViewMenu.isShowTextStripperBeads(),
                ViewMenu.isShowFontBBox(),
                ViewMenu.isShowGlyphBounds(),
                ViewMenu.isAllowSubsampling()
        ).execute();
        zoomMenu.setPageZoomScale(ZoomMenu.getZoomScale());
    }

    @Override
    public void ancestorAdded(AncestorEvent ancestorEvent)
    {
        zoomMenu.addMenuListeners(this);
        zoomMenu.setEnableMenu(true);
        
        rotationMenu = RotationMenu.getInstance();
        rotationMenu.addMenuListeners(this);
        rotationMenu.setEnableMenu(true);
        
        viewMenu = ViewMenu.getInstance(null);

<<<<<<< HEAD
        JMenu menuInstance = viewMenu.getMenu();
        int itemCount = menuInstance.getItemCount();
        
        for (int i = 0; i< itemCount; i++)
        {
            JMenuItem item = menuInstance.getItem(i);
            if (item != null)
            {
                item.setEnabled(true);
                item.addActionListener(this);
            }
        }
=======
        PDFDebugger.showTextStripper.setEnabled(true);
        PDFDebugger.showTextStripper.addActionListener(this);

        PDFDebugger.showTextStripperBeads.setEnabled(true);
        PDFDebugger.showTextStripperBeads.addActionListener(this);

        PDFDebugger.showFontBBox.setEnabled(true);
        PDFDebugger.showFontBBox.addActionListener(this);

        PDFDebugger.showGlyphBounds.setEnabled(true);
        PDFDebugger.showGlyphBounds.addActionListener(this);

        PDFDebugger.showFontInfo.setEnabled(true);
        PDFDebugger.showFontInfo.addActionListener(this);
>>>>>>> f1545510
    }

    @Override
    public void ancestorRemoved(AncestorEvent ancestorEvent)
    {
        boolean isFirstEntrySkipped = false;
        zoomMenu.setEnableMenu(false);
        rotationMenu.setEnableMenu(false);
        
<<<<<<< HEAD
        JMenu menuInstance = viewMenu.getMenu();
        int itemCount = menuInstance.getItemCount();
        
        for (int i = 0; i< itemCount; i++)
        {
            JMenuItem item = menuInstance.getItem(i);
            // skip the first JMenuItem as this shall always be shown
            if (item != null)
            {
                if (!isFirstEntrySkipped)
                {
                    isFirstEntrySkipped = true;
                }
                else
                {
                    item.setEnabled(false);
                    item.removeActionListener(this);
                }
            }
        }
=======
        PDFDebugger.showTextStripper.setEnabled(false);
        PDFDebugger.showTextStripper.removeActionListener(this);

        PDFDebugger.showTextStripperBeads.setEnabled(false);
        PDFDebugger.showTextStripperBeads.removeActionListener(this);

        PDFDebugger.showFontBBox.setEnabled(false);
        PDFDebugger.showFontBBox.removeActionListener(this);

        PDFDebugger.showGlyphBounds.setEnabled(false);
        PDFDebugger.showGlyphBounds.removeActionListener(this);

        PDFDebugger.showFontInfo.setEnabled(false);
        PDFDebugger.showFontInfo.removeActionListener(this);
>>>>>>> f1545510
    }

    @Override
    public void ancestorMoved(AncestorEvent ancestorEvent)
    {
    }

    @Override
    public void mouseDragged(MouseEvent e)
    {
    }

    /**
     * Catch mouse event to display cursor position in PDF coordinates in the status bar.
     *
     * @param e mouse event with position
     */
    @Override
    public void mouseMoved(MouseEvent e)
    {
        float height = page.getCropBox().getHeight();
        float width  = page.getCropBox().getWidth();
        float offsetX = page.getCropBox().getLowerLeftX();
        float offsetY = page.getCropBox().getLowerLeftY();
        float zoomScale = zoomMenu.getPageZoomScale();
        float x = e.getX() / zoomScale * (float) defaultTransform.getScaleX();
        float y = e.getY() / zoomScale * (float) defaultTransform.getScaleY();
        int x1, y1;
        switch ((RotationMenu.getRotationDegrees() + page.getRotation()) % 360)
        {
            case 90:
                x1 = (int) (y + offsetX);
                y1 = (int) (x + offsetY);
                break;
            case 180:
                x1 = (int) (width - x + offsetX);
                y1 = (int) (y - offsetY);
                break;
            case 270:
                x1 = (int) (width - y + offsetX);
                y1 = (int) (height - x + offsetY);
                break;
            case 0:
            default:
                x1 = (int) (x + offsetX);
                y1 = (int) (height - y + offsetY);
                break;
        }
        String text = "x: " + x1 + ", y: " + y1;
        
        // are we in a field widget?
        for (Entry<PDRectangle,String> entry : rectMap.entrySet())
        {
            if (entry.getKey().contains(x1, y1))
            {
                text += ", " + rectMap.get(entry.getKey());
                break;
            }
        }

        statuslabel.setText(text);
    }

    @Override
    public void mouseClicked(MouseEvent e)
    {
    }

    @Override
    public void mousePressed(MouseEvent e)
    {
    }

    @Override
    public void mouseReleased(MouseEvent e)
    {
    }

    @Override
    public void mouseEntered(MouseEvent e)
    {
    }

    @Override
    public void mouseExited(MouseEvent e)
    {
        statuslabel.setText(labelText);
    }

    /**
     * Note that PDDocument is not officially thread safe, caution advised.
     */
    private final class RenderWorker extends SwingWorker<BufferedImage, Integer>
    {
        private final float scale;
        private final int rotation;
        private final boolean showTextStripper;
        private final boolean showTextStripperBeads;
        private final boolean showFontBBox;
        private final boolean showGlyphBounds;
<<<<<<< HEAD
        private final boolean allowSubsampling;

        private RenderWorker(float scale, int rotation, boolean showTextStripper,
                             boolean showTextStripperBeads, boolean showFontBBox,
                             boolean showGlyphBounds, boolean allowSubsampling)
=======
        private final boolean showFontInfo;
        
        private RenderWorker(float scale, int rotation, boolean showTextStripper,
                             boolean showTextStripperBeads, boolean showFontBBox,
                             boolean showGlyphBounds, boolean showFontInfo)
>>>>>>> f1545510
        {
            this.scale = scale;
            this.rotation = rotation;
            this.showTextStripper = showTextStripper;
            this.showTextStripperBeads = showTextStripperBeads;
            this.showFontBBox = showFontBBox;
            this.showGlyphBounds = showGlyphBounds;
<<<<<<< HEAD
            this.allowSubsampling = allowSubsampling;
=======
            this.showFontInfo = showFontInfo;
>>>>>>> f1545510
        }

        @Override
        protected BufferedImage doInBackground() throws IOException
        {
            label.setIcon(null);
            labelText = "Rendering...";
            label.setText(labelText);
            statuslabel.setText(labelText);
            
            PDFRenderer renderer = new DebugPDFRenderer(document, this.showGlyphBounds);
            renderer.setSubsamplingAllowed(allowSubsampling);

            long t0 = System.nanoTime();
            BufferedImage image = renderer.renderImage(pageIndex, scale);
            long t1 = System.nanoTime();

            long ms = TimeUnit.MILLISECONDS.convert(t1 - t0, TimeUnit.NANOSECONDS);
            labelText = "Rendered in " + ms + " ms";
            statuslabel.setText(labelText);

            // debug overlays
            final DebugTextOverlay debugText = new DebugTextOverlay(document, pageIndex, scale,
                                                              showTextStripper, showTextStripperBeads,
                                                              showFontBBox, showFontInfo);
            Graphics2D g = image.createGraphics();
            debugText.renderTo(g);
            SwingUtilities.invokeLater(new Runnable() {
                @Override
                public void run() {
                    PDFDebugger.textContent.setLength(0);
                    PDFDebugger.textContent.append(debugText.getTextContent());
                }
            });
            g.dispose();
            
            return ImageUtil.getRotatedImage(image, rotation);
        }

        @Override
        protected void done()
        {
            try
            {
                BufferedImage image = get();

                // We cannot use "label.setIcon(new ImageIcon(get()))" here 
                // because of blurry upscaling in JDK9. Instead, the label is now created with 
                // a smaller size than the image to compensate that the
                // image is scaled up with some screen configurations (e.g. 125% on windows).
                // See PDFBOX-3665 for more sample code and discussion.
                label.setSize((int) Math.ceil(image.getWidth() / defaultTransform.getScaleX()), 
                              (int) Math.ceil(image.getHeight() / defaultTransform.getScaleY()));
                label.setIcon(new HighResolutionImageIcon(image, label.getWidth(), label.getHeight()));
                label.setText(null);
            }
            catch (InterruptedException | ExecutionException e)
            {
                label.setText(e.getMessage());
                throw new RuntimeException(e);
            }
        }
    }
}<|MERGE_RESOLUTION|>--- conflicted
+++ resolved
@@ -19,25 +19,12 @@
 import java.awt.Graphics2D;
 import org.apache.pdfbox.cos.COSDictionary;
 import org.apache.pdfbox.debugger.PDFDebugger;
-import org.apache.pdfbox.debugger.ui.ImageUtil;
-import org.apache.pdfbox.debugger.ui.RotationMenu;
-import org.apache.pdfbox.debugger.ui.ViewMenu;
-import org.apache.pdfbox.debugger.ui.ZoomMenu;
+import org.apache.pdfbox.debugger.ui.*;
 import org.apache.pdfbox.pdmodel.PDDocument;
 import org.apache.pdfbox.pdmodel.PDPage;
 import org.apache.pdfbox.rendering.PDFRenderer;
 
-<<<<<<< HEAD
-import javax.swing.BorderFactory;
-import javax.swing.BoxLayout;
-import javax.swing.JLabel;
-import javax.swing.JMenu;
-import javax.swing.JMenuItem;
-import javax.swing.JPanel;
-import javax.swing.SwingWorker;
-=======
 import javax.swing.*;
->>>>>>> f1545510
 import javax.swing.event.AncestorEvent;
 import javax.swing.event.AncestorListener;
 import java.awt.Component;
@@ -56,7 +43,7 @@
 import java.util.Map.Entry;
 import java.util.concurrent.ExecutionException;
 import java.util.concurrent.TimeUnit;
-import org.apache.pdfbox.debugger.ui.HighResolutionImageIcon;
+
 import org.apache.pdfbox.pdmodel.common.PDRectangle;
 import org.apache.pdfbox.pdmodel.interactive.action.PDAction;
 import org.apache.pdfbox.pdmodel.interactive.action.PDActionGoTo;
@@ -206,14 +193,7 @@
 
         zoomMenu = ZoomMenu.getInstance();
         zoomMenu.changeZoomSelection(zoomMenu.getPageZoomScale());
-<<<<<<< HEAD
         startRendering();
-=======
-        // render in a background thread: rendering is read-only, so this should be ok, despite
-        // the fact that PDDocument is not officially thread safe
-        new RenderWorker(zoomMenu.getPageZoomScale(), RotationMenu.getRotationDegrees(), PDFDebugger.showTextStripper.isSelected(), PDFDebugger.showTextStripperBeads.isSelected(),
-                PDFDebugger.showFontBBox.isSelected(),  PDFDebugger.showGlyphBounds.isSelected(), PDFDebugger.showFontInfo.isSelected()).execute();
->>>>>>> f1545510
     }
 
     /**
@@ -233,27 +213,9 @@
         
         if (ZoomMenu.isZoomMenu(actionCommand) ||
             RotationMenu.isRotationMenu(actionCommand) ||
-<<<<<<< HEAD
             ViewMenu.isRenderingOptions(actionCommand))
         {
             startRendering();
-=======
-            actionEvent.getSource() == PDFDebugger.showTextStripper ||
-            actionEvent.getSource() == PDFDebugger.showTextStripperBeads ||
-            actionEvent.getSource() == PDFDebugger.showFontBBox ||
-            actionEvent.getSource() == PDFDebugger.showGlyphBounds ||
-            actionEvent.getSource() == PDFDebugger.showFontInfo)
-        {
-            new RenderWorker(ZoomMenu.getZoomScale(),
-                             RotationMenu.getRotationDegrees(),
-                             PDFDebugger.showTextStripper.isSelected(),
-                             PDFDebugger.showTextStripperBeads.isSelected(),
-                             PDFDebugger.showFontBBox.isSelected(),
-                             PDFDebugger.showGlyphBounds.isSelected(),
-                             PDFDebugger.showFontInfo.isSelected()
-                            ).execute();
-            zoomMenu.setPageZoomScale(ZoomMenu.getZoomScale());
->>>>>>> f1545510
         }
     }
 
@@ -267,7 +229,8 @@
                 ViewMenu.isShowTextStripperBeads(),
                 ViewMenu.isShowFontBBox(),
                 ViewMenu.isShowGlyphBounds(),
-                ViewMenu.isAllowSubsampling()
+                ViewMenu.isAllowSubsampling(),
+                ViewMenu.isShowFontInfo()
         ).execute();
         zoomMenu.setPageZoomScale(ZoomMenu.getZoomScale());
     }
@@ -284,7 +247,6 @@
         
         viewMenu = ViewMenu.getInstance(null);
 
-<<<<<<< HEAD
         JMenu menuInstance = viewMenu.getMenu();
         int itemCount = menuInstance.getItemCount();
         
@@ -297,22 +259,6 @@
                 item.addActionListener(this);
             }
         }
-=======
-        PDFDebugger.showTextStripper.setEnabled(true);
-        PDFDebugger.showTextStripper.addActionListener(this);
-
-        PDFDebugger.showTextStripperBeads.setEnabled(true);
-        PDFDebugger.showTextStripperBeads.addActionListener(this);
-
-        PDFDebugger.showFontBBox.setEnabled(true);
-        PDFDebugger.showFontBBox.addActionListener(this);
-
-        PDFDebugger.showGlyphBounds.setEnabled(true);
-        PDFDebugger.showGlyphBounds.addActionListener(this);
-
-        PDFDebugger.showFontInfo.setEnabled(true);
-        PDFDebugger.showFontInfo.addActionListener(this);
->>>>>>> f1545510
     }
 
     @Override
@@ -322,7 +268,6 @@
         zoomMenu.setEnableMenu(false);
         rotationMenu.setEnableMenu(false);
         
-<<<<<<< HEAD
         JMenu menuInstance = viewMenu.getMenu();
         int itemCount = menuInstance.getItemCount();
         
@@ -343,22 +288,6 @@
                 }
             }
         }
-=======
-        PDFDebugger.showTextStripper.setEnabled(false);
-        PDFDebugger.showTextStripper.removeActionListener(this);
-
-        PDFDebugger.showTextStripperBeads.setEnabled(false);
-        PDFDebugger.showTextStripperBeads.removeActionListener(this);
-
-        PDFDebugger.showFontBBox.setEnabled(false);
-        PDFDebugger.showFontBBox.removeActionListener(this);
-
-        PDFDebugger.showGlyphBounds.setEnabled(false);
-        PDFDebugger.showGlyphBounds.removeActionListener(this);
-
-        PDFDebugger.showFontInfo.setEnabled(false);
-        PDFDebugger.showFontInfo.removeActionListener(this);
->>>>>>> f1545510
     }
 
     @Override
@@ -459,19 +388,12 @@
         private final boolean showTextStripperBeads;
         private final boolean showFontBBox;
         private final boolean showGlyphBounds;
-<<<<<<< HEAD
         private final boolean allowSubsampling;
+        private final boolean showFontInfo;
 
         private RenderWorker(float scale, int rotation, boolean showTextStripper,
                              boolean showTextStripperBeads, boolean showFontBBox,
-                             boolean showGlyphBounds, boolean allowSubsampling)
-=======
-        private final boolean showFontInfo;
-        
-        private RenderWorker(float scale, int rotation, boolean showTextStripper,
-                             boolean showTextStripperBeads, boolean showFontBBox,
-                             boolean showGlyphBounds, boolean showFontInfo)
->>>>>>> f1545510
+                             boolean showGlyphBounds, boolean allowSubsampling, boolean showFontInfo)
         {
             this.scale = scale;
             this.rotation = rotation;
@@ -479,11 +401,8 @@
             this.showTextStripperBeads = showTextStripperBeads;
             this.showFontBBox = showFontBBox;
             this.showGlyphBounds = showGlyphBounds;
-<<<<<<< HEAD
             this.allowSubsampling = allowSubsampling;
-=======
             this.showFontInfo = showFontInfo;
->>>>>>> f1545510
         }
 
         @Override
@@ -506,18 +425,11 @@
             statuslabel.setText(labelText);
 
             // debug overlays
-            final DebugTextOverlay debugText = new DebugTextOverlay(document, pageIndex, scale,
+            DebugTextOverlay debugText = new DebugTextOverlay(document, pageIndex, scale, 
                                                               showTextStripper, showTextStripperBeads,
                                                               showFontBBox, showFontInfo);
             Graphics2D g = image.createGraphics();
             debugText.renderTo(g);
-            SwingUtilities.invokeLater(new Runnable() {
-                @Override
-                public void run() {
-                    PDFDebugger.textContent.setLength(0);
-                    PDFDebugger.textContent.append(debugText.getTextContent());
-                }
-            });
             g.dispose();
             
             return ImageUtil.getRotatedImage(image, rotation);
